//! Position and math-related types.

use bytemuck::{Pod, Zeroable};
use fmt::Formatter;
use serde::{Deserialize, Serialize};
use std::{
    fmt::{self, Display},
    ops::{Add, Sub},
};
use vek::{Mat4, Vec2, Vec3, Vec4};

use crate::CHUNK_WIDTH;
pub type Vec2i = Vec2<i32>;
pub type Vec3i = Vec3<i32>;
pub type Vec4i = Vec4<i32>;

pub type Vec2f = Vec2<f32>;
pub type Vec3f = Vec3<f32>;
pub type Vec4f = Vec4<f32>;

/// Two-component double-precision floating point vector.
pub type Vec2d = Vec2<f64>;
/// Three-component double-precision floating point vector.
pub type Vec3d = Vec3<f64>;
/// Four-compounent double-precision floating point vector.
pub type Vec4d = Vec4<f64>;

pub type Aabb = vek::Aabb<f64>;

pub type Mat4f = Mat4<f32>;

/// Creates a `Vec3<T>`.
pub fn vec3<T>(x: T, y: T, z: T) -> Vec3<T> {
    Vec3::new(x, y, z)
}

/// Creates a `Position`.
#[macro_export]
macro_rules! position {
    ($x:expr, $y:expr, $z:expr, $pitch:expr, $yaw:expr $(,)?) => {
        $crate::Position {
            x: $x,
            y: $y,
            z: $z,
            pitch: $pitch,
            yaw: $yaw,
        }
    };
    ($x:expr, $y:expr, $z:expr $(,)?) => {
        position!($x, $y, $z, 0.0, 0.0)
    };
    ($x:expr, $y:expr, $z:expr, $on_ground: expr $(,)?) => {
        position!($x, $y, $z, 0.0, 0.0, $on_ground)
    };
}

/// The position of an entity.
///
/// This includes a world-space transform,
/// a 2D Euler angle rotation, and an on_ground field used for physics.
#[derive(Copy, Clone, Debug, PartialEq, Serialize, Deserialize, Pod, Zeroable)]
#[repr(C)]
pub struct Position {
    pub x: f64,
    pub y: f64,
    pub z: f64,
    pub pitch: f32,
    pub yaw: f32,
}

impl Default for Position {
    fn default() -> Self {
        position!(0.0, 64.0, 0.0)
    }
}

impl Position {
    pub fn distance_to(&self, other: Position) -> f64 {
        self.distance_squared_to(other).sqrt()
    }

    pub fn distance_squared_to(&self, other: Position) -> f64 {
        square(self.x - other.x) + square(self.y - other.y) + square(self.z - other.z)
    }

    /// Returns a unit vector representing
    /// the direction of this position's pitch
    /// and yaw.
    pub fn direction(&self) -> Vec3d {
        let rotation_x = f64::from(self.yaw.to_radians());
        let rotation_y = f64::from(self.pitch.to_radians());

        let y = -rotation_y.sin();

        let xz = rotation_y.cos();

        let x = -xz * rotation_x.sin();
        let z = xz * rotation_x.cos();

        vec3(x, y, z)
    }

    pub fn chunk(self) -> ChunkPosition {
        self.into()
    }

    pub fn block(self) -> BlockPosition {
        self.into()
    }

    pub fn vec(&self) -> Vec3d {
        (*self).into()
    }
}

impl Add<Vec3d> for Position {
    type Output = Position;

    fn add(mut self, rhs: Vec3d) -> Self::Output {
        self.x += rhs.x;
        self.y += rhs.y;
        self.z += rhs.z;
        self
    }
}

impl Add<Position> for Position {
    type Output = Position;

    fn add(mut self, rhs: Position) -> Self::Output {
        self.x += rhs.x;
        self.y += rhs.y;
        self.z += rhs.z;
        self.pitch += rhs.pitch;
        self.yaw += rhs.yaw;
        self
    }
}

impl Sub<Vec3d> for Position {
    type Output = Position;

    fn sub(mut self, rhs: Vec3d) -> Self::Output {
        self.x -= rhs.x;
        self.y -= rhs.y;
        self.z -= rhs.z;
        self
    }
}

impl Sub<Position> for Position {
    type Output = Position;

    fn sub(mut self, rhs: Position) -> Self::Output {
        self.x -= rhs.x;
        self.y -= rhs.y;
        self.z -= rhs.z;
        self
    }
}

impl From<Position> for Vec3d {
    fn from(pos: Position) -> Self {
        vec3(pos.x, pos.y, pos.z)
    }
}

impl From<Vec3d> for Position {
    fn from(vec: Vec3d) -> Self {
        position!(vec.x, vec.y, vec.z)
    }
}

impl From<Position> for ChunkPosition {
    fn from(pos: Position) -> Self {
        Self {
            x: (pos.x / 16.0).floor() as i32,
            z: (pos.z / 16.0).floor() as i32,
        }
    }
}

impl From<Position> for BlockPosition {
    fn from(pos: Position) -> Self {
        Self {
            x: pos.x.floor() as i32,
            y: pos.y.floor() as i32,
            z: pos.z.floor() as i32,
        }
    }
}

impl Display for Position {
    fn fmt(&self, f: &mut Formatter) -> Result<(), fmt::Error> {
        write!(f, "({:.2}, {:.2}, {:.2})", self.x, self.y, self.z,)
    }
}

fn square(x: f64) -> f64 {
    x * x
}

/// Position of a chunk.
///
/// Units are in chunks. 1 chunk equals 16 blocks.
#[derive(
    Clone,
    Copy,
    Debug,
    PartialEq,
    Eq,
    Hash,
    PartialOrd,
    Ord,
    Default,
    Serialize,
    Deserialize,
    Zeroable,
    Pod,
)]
#[repr(C)]
pub struct ChunkPosition {
    pub x: i32,
    pub z: i32,
}

impl ChunkPosition {
    pub const fn new(x: i32, z: i32) -> Self {
        Self { x, z }
    }

    /// Computes the Manhattan distance from this chunk to another.
    pub fn manhattan_distance_to(self, other: ChunkPosition) -> i32 {
        (self.x - other.x).abs() + (self.z - other.z).abs()
    }

    /// Computes the squared Euclidean distance (in chunks) between `self` and `other`.
    pub fn distance_squared_to(self, other: ChunkPosition) -> i32 {
        (self.x - other.x).pow(2) + (self.z - other.z).pow(2)
    }
}

impl Display for ChunkPosition {
    fn fmt(&self, f: &mut Formatter) -> Result<(), fmt::Error> {
        write!(f, "({}, {})", self.x, self.z)
    }
}

impl Add<ChunkPosition> for ChunkPosition {
    type Output = ChunkPosition;

    fn add(self, rhs: ChunkPosition) -> Self::Output {
        ChunkPosition {
            x: self.x + rhs.x,
            z: self.z + rhs.z,
        }
    }
}

/// Position of a block.
///
/// Y coordinate should be within
/// the interval [0, 256).
#[derive(
    Clone,
    Copy,
    Debug,
    PartialEq,
    Eq,
    Hash,
    PartialOrd,
    Ord,
    Default,
    Serialize,
    Deserialize,
    Zeroable,
    Pod,
)]
#[repr(C)]
pub struct BlockPosition {
    pub x: i32,
    pub y: i32,
    pub z: i32,
}

impl BlockPosition {
    pub const fn new(x: i32, y: i32, z: i32) -> Self {
        Self { x, y, z }
    }

    /// Returns the Manhattan distance from this position to another.
    pub fn manhattan_distance(self, other: BlockPosition) -> i32 {
        (self.x - other.x).abs() + (self.y - other.y).abs() + (self.z - other.z).abs()
    }

    /// Converts this `BlockPosition` to a `Position`.
    pub fn position(self) -> Position {
        self.into()
    }

    /// Converts into a `ChunkPosition`.
    pub fn chunk(self) -> ChunkPosition {
        self.into()
    }

    pub fn up(self) -> BlockPosition {
        Self {
            x: self.x,
            y: self.y + 1,
            z: self.z,
        }
    }

    pub fn down(self) -> BlockPosition {
        Self {
            x: self.x,
            y: self.y - 1,
            z: self.z,
        }
    }

    pub fn north(self) -> BlockPosition {
        Self {
            x: self.x,
            y: self.y,
            z: self.z - 1,
        }
    }

    pub fn south(self) -> BlockPosition {
        Self {
            x: self.x,
            y: self.y,
            z: self.z + 1,
        }
    }

    pub fn east(self) -> BlockPosition {
        Self {
            x: self.x + 1,
            y: self.y,
            z: self.z,
        }
    }

    pub fn west(self) -> BlockPosition {
        Self {
            x: self.x - 1,
            y: self.y,
            z: self.z,
        }
    }

<<<<<<< HEAD
    pub fn adjacent(self, face: BlockFace) -> Self {
        match face {
            BlockFace::Bottom => self.down(),
            BlockFace::Top => self.up(),
            BlockFace::North => self.north(),
            BlockFace::South => self.south(),
            BlockFace::West => self.west(),
            BlockFace::East => self.east(),
        }
=======
    /// Returns `true` if the [`BlockPosition`] is valid.
    ///
    /// Minecraft defines a valid block position with the following limits:
    /// - X (-33554432 to 33554431)
    /// - Y (-2048 to 2047)
    /// - Z (-33554432 to 33554431)
    pub fn valid(self) -> bool {
        (-33554432 <= self.x && self.x <= 33554431)
            && (-2048 <= self.y && self.y <= 2047)
            && (-33554432 <= self.z && self.z <= 33554431)
>>>>>>> e4791aae
    }
}

impl Add<BlockPosition> for BlockPosition {
    type Output = BlockPosition;

    fn add(mut self, rhs: BlockPosition) -> Self::Output {
        self.x += rhs.x;
        self.y += rhs.y;
        self.z += rhs.z;
        self
    }
}

impl Add<Vec3i> for BlockPosition {
    type Output = Self;

    fn add(self, rhs: Vec3i) -> Self::Output {
        self + BlockPosition::from(rhs)
    }
}

impl Sub<BlockPosition> for BlockPosition {
    type Output = Self;

    fn sub(mut self, rhs: BlockPosition) -> Self::Output {
        self.x -= rhs.x;
        self.y -= rhs.y;
        self.z -= rhs.z;
        self
    }
}

impl Sub<Vec3i> for BlockPosition {
    type Output = Self;

    fn sub(self, rhs: Vec3i) -> Self::Output {
        self - BlockPosition::from(rhs)
    }
}

impl From<BlockPosition> for Vec3i {
    fn from(pos: BlockPosition) -> Self {
        vec3(pos.x, pos.y, pos.z)
    }
}

impl From<Vec3i> for BlockPosition {
    fn from(vec: Vec3i) -> Self {
        BlockPosition {
            x: vec.x,
            y: vec.y,
            z: vec.z,
        }
    }
}

impl From<BlockPosition> for Position {
    fn from(pos: BlockPosition) -> Self {
        position!(pos.x as f64 + 0.5, pos.y as f64 + 0.5, pos.z as f64 + 0.5)
    }
}

impl From<BlockPosition> for ChunkPosition {
    fn from(pos: BlockPosition) -> Self {
        Self {
            x: pos.x.div_euclid(CHUNK_WIDTH as i32),
            z: pos.z.div_euclid(CHUNK_WIDTH as i32),
        }
    }
}

#[derive(Debug, Serialize, Deserialize, Clone, Copy)]
pub enum BlockFace {
    Bottom,
    Top,
    North,
    South,
    West,
    East,
}

impl BlockFace {
    pub fn opposite(self) -> Self {
        match self {
            BlockFace::Bottom => BlockFace::Top,
            BlockFace::Top => BlockFace::Bottom,
            BlockFace::North => BlockFace::South,
            BlockFace::South => BlockFace::North,
            BlockFace::West => BlockFace::East,
            BlockFace::East => BlockFace::West,
        }
    }
}<|MERGE_RESOLUTION|>--- conflicted
+++ resolved
@@ -351,7 +351,6 @@
         }
     }
 
-<<<<<<< HEAD
     pub fn adjacent(self, face: BlockFace) -> Self {
         match face {
             BlockFace::Bottom => self.down(),
@@ -361,7 +360,6 @@
             BlockFace::West => self.west(),
             BlockFace::East => self.east(),
         }
-=======
     /// Returns `true` if the [`BlockPosition`] is valid.
     ///
     /// Minecraft defines a valid block position with the following limits:
@@ -372,7 +370,6 @@
         (-33554432 <= self.x && self.x <= 33554431)
             && (-2048 <= self.y && self.y <= 2047)
             && (-33554432 <= self.z && self.z <= 33554431)
->>>>>>> e4791aae
     }
 }
 
