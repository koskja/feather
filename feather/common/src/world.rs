--- conflicted
+++ resolved
@@ -12,15 +12,11 @@
 use std::{path::PathBuf, sync::Arc};
 use uuid::Uuid;
 use base::anvil::player::PlayerData;
-<<<<<<< HEAD
-
-=======
 use base::{
     BlockPosition, Chunk, ChunkHandle, ChunkLock, ChunkPosition, ValidBlockPosition, CHUNK_HEIGHT,
 };
 use blocks::BlockId;
 use ecs::{Ecs, SysResult};
->>>>>>> e4791aae
 use worldgen::{ComposableGenerator, WorldGenerator};
 
 use crate::{
