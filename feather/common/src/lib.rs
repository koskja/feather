--- conflicted
+++ resolved
@@ -32,11 +32,8 @@
 
 pub mod interactable;
 
-<<<<<<< HEAD
 pub mod block_break;
-=======
 pub mod block;
->>>>>>> 4101f293
 
 /// Registers gameplay systems with the given `Game` and `SystemExecutor`.
 pub fn register(game: &mut Game, systems: &mut SystemExecutor<Game>) {
@@ -44,11 +41,8 @@
     chunk::loading::register(game, systems);
     chunk::entities::register(systems);
     interactable::register(game);
-<<<<<<< HEAD
     block_break::register(systems);
-=======
     block::register(systems);
->>>>>>> 4101f293
 
     game.add_entity_spawn_callback(entities::add_entity_components);
 }