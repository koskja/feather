--- conflicted
+++ resolved
@@ -134,11 +134,11 @@
             &packet,
         );
 
-<<<<<<< HEAD
         // Abort if block that needs support wouldn't have the needed support blocks
         if !is_block_supported_at(block, game, pos) {
             return;
-=======
+        }
+
         // handle multi-block placements (i.e. doors and beds)
         if let Some((other_pos, other_block)) = if block.is_bed() {
             let mut head = block;
@@ -157,7 +157,6 @@
                 other_block,
                 BlockUpdateCause::Entity(player),
             );
->>>>>>> c18b5a04
         }
 
         game.set_block_at(world, pos, block, BlockUpdateCause::Entity(player));
